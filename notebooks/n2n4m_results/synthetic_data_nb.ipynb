{
 "cells": [
  {
   "cell_type": "markdown",
   "metadata": {},
   "source": [
    "Notebook showing the performance of N2N4M on an unseen testing set of data with synthetic noise added.\n",
    "CoTCAT [1] is used as a benchmark for performance comparison.  \n",
    "\n",
    "1. Bultel B, Quantin C, Lozac’h L. Description of CoTCAT (Complement to CRISM Analysis Toolkit). IEEE Journal of Selected Topics in Applied Earth Observations and Remote Sensing. 2015 Jun;8(6):3039–49. "
   ]
  },
  {
   "cell_type": "code",
   "execution_count": 2,
   "metadata": {},
   "outputs": [],
   "source": [
    "# Standard Imports\n",
    "import torch\n",
    "import torch.nn as nn\n",
    "import pandas as pd\n",
    "import numpy as np\n",
    "import os\n",
    "from torch.utils.data import TensorDataset, DataLoader\n",
    "from scipy.signal import savgol_filter\n",
    "\n",
    "# Internal imports\n",
    "import n2n4m.preprocessing as preprocessing\n",
    "from n2n4m.wavelengths import PLEBANI_WAVELENGTHS\n",
    "from n2n4m.model import Noise2Noise1D\n",
    "from n2n4m.model_functions import predict\n",
    "from n2n4m.cotcat_denoise import cotcat_denoise"
   ]
  },
  {
   "cell_type": "code",
   "execution_count": 3,
   "metadata": {},
   "outputs": [],
   "source": [
    "PACKAGE_DIR = os.path.dirname(os.path.dirname(os.getcwd()))\n",
    "DATA_DIR = os.path.join(PACKAGE_DIR, \"data\")"
   ]
  },
  {
   "cell_type": "code",
   "execution_count": 4,
   "metadata": {},
   "outputs": [],
   "source": [
    "BATCH_SIZE = 1000  # If you have memory issues, reduce this number\n",
    "NUM_BLAND_PIXELS = 150_000  # How many bland pixels to add to the dataset"
   ]
  },
  {
   "cell_type": "code",
   "execution_count": 5,
   "metadata": {},
   "outputs": [
    {
     "data": {
      "text/plain": [
       "True"
      ]
     },
     "execution_count": 5,
     "metadata": {},
     "output_type": "execute_result"
    }
   ],
   "source": [
    "def set_seed(seed):\n",
    "    \"\"\"\n",
    "    Use this to set ALL the random seeds to a fixed value and take out any randomness from cuda kernels\n",
    "    \"\"\"\n",
    "    np.random.seed(seed)\n",
    "    torch.manual_seed(seed)\n",
    "    torch.cuda.manual_seed_all(seed)\n",
    "\n",
    "    torch.backends.cudnn.benchmark = False  # uses the inbuilt cudnn auto-tuner to find the fastest convolution algorithms.\n",
    "    torch.backends.cudnn.enabled = False\n",
    "\n",
    "    return True\n",
    "\n",
    "\n",
    "set_seed(42)  # Fix seed for reproduceability."
   ]
  },
  {
   "cell_type": "markdown",
   "metadata": {},
   "source": [
    "Preprocessing"
   ]
  },
  {
   "cell_type": "code",
   "execution_count": 6,
   "metadata": {},
   "outputs": [],
   "source": [
    "# Read the data.\n",
    "mineral_dataset_path = os.path.join(\n",
    "    DATA_DIR, \"extracted_mineral_pixel_data\", \"mineral_pixel_dataset.json\"\n",
    ")\n",
    "bland_dataset_path = os.path.join(\n",
    "    DATA_DIR, \"extracted_bland_pixel_data\", \"bland_pixel_dataset.json\"\n",
    ")\n",
    "mineral_dataset = preprocessing.load_dataset(mineral_dataset_path)\n",
    "bland_dataset = preprocessing.load_dataset(bland_dataset_path)\n",
    "\n",
    "# Get as many bland pixels from the bland pixel set as desired.\n",
    "# Sample equally from each image of bland pixels.\n",
    "num_bland_images = bland_dataset[\"Image_Name\"].nunique()\n",
    "samples_per_image = NUM_BLAND_PIXELS // num_bland_images\n",
    "bland_dataset_sample = (\n",
    "    bland_dataset.groupby(\"Image_Name\")\n",
    "    .apply(lambda x: x.sample(min(len(x), samples_per_image), random_state=42))\n",
    "    .reset_index(drop=True)\n",
    ")\n",
    "\n",
    "# Combine the bland and mineral datasets, then apply all preprocessing steps.\n",
    "dataset = pd.concat(\n",
    "    [mineral_dataset, bland_dataset_sample], ignore_index=True\n",
    ").reset_index(drop=True)\n",
    "dataset = preprocessing.expand_dataset(dataset)\n",
    "dataset = preprocessing.drop_bad_bands(dataset, bands_to_keep=PLEBANI_WAVELENGTHS)\n",
    "dataset = preprocessing.impute_bad_values(dataset, threshold=1)\n",
    "dataset = preprocessing.impute_atmospheric_artefacts(\n",
    "    dataset, wavelengths=PLEBANI_WAVELENGTHS\n",
    ")\n",
    "noise_dataset = preprocessing.generate_noisy_pixels(dataset.iloc[:, 3:], random_seed=42)\n",
    "input_target_dataset = pd.concat([dataset, noise_dataset], axis=1)\n",
    "train_set, test_set = preprocessing.train_test_split(\n",
    "    input_target_dataset, bland_pixels=True\n",
    ")\n",
    "train_set, validation_set = preprocessing.train_validation_split(\n",
    "    train_set, bland_pixels=True\n",
    ")\n",
    "\n",
    "# Split the training, validation, and testing sets.\n",
    "X_train, y_train, ancillary_train = preprocessing.split_features_targets_anciliary(\n",
    "    train_set\n",
    ")\n",
    "X_test, y_test, ancillary_test = preprocessing.split_features_targets_anciliary(\n",
    "    test_set\n",
    ")\n",
    "X_validation, y_validation, ancillary_validation = (\n",
    "    preprocessing.split_features_targets_anciliary(validation_set)\n",
    ")\n",
    "\n",
    "# Fit a scaler to the training data, and then apply it to the validation and test data.\n",
    "X_train, feature_scaler = preprocessing.standardise(X_train, method=\"RobustScaler\")\n",
    "X_test, _ = preprocessing.standardise(\n",
    "    X_test, method=\"RobustScaler\", scaler=feature_scaler\n",
    ")\n",
    "X_validation, _ = preprocessing.standardise(\n",
    "    X_validation, method=\"RobustScaler\", scaler=feature_scaler\n",
    ")\n",
    "\n",
    "X_test_tensor = torch.from_numpy(X_test.values).float()\n",
    "y_test_tensor = torch.from_numpy(y_test.values).float()\n",
    "\n",
    "test_dataset = TensorDataset(X_test_tensor, y_test_tensor)\n",
    "test_loader = DataLoader(test_dataset, batch_size=BATCH_SIZE, shuffle=False)"
   ]
  },
  {
   "cell_type": "markdown",
   "metadata": {},
   "source": [
    "Load model"
   ]
  },
  {
   "cell_type": "code",
   "execution_count": 7,
   "metadata": {},
   "outputs": [
    {
     "data": {
      "text/plain": [
       "<All keys matched successfully>"
      ]
     },
     "execution_count": 7,
     "metadata": {},
     "output_type": "execute_result"
    }
   ],
   "source": [
    "state_dict = torch.load(\n",
    "    os.path.join(PACKAGE_DIR, \"n2n4m\", \"data\", \"trained_model_weights.pt\"),\n",
    "    map_location=torch.device(\"cpu\"),\n",
    ")\n",
    "# If the model was trained on multiple GPUs, the keys will have \"module.\" in them. As we are running inference only on CPU, we need to remove this.\n",
    "if \"module.\" in list(state_dict.keys())[0]:\n",
    "    state_dict = {k.replace(\"module.\", \"\"): v for k, v in state_dict.items()}\n",
    "model = Noise2Noise1D(kernel_size=5, depth=3, num_blocks=4, num_input_features=350)\n",
    "model.load_state_dict(state_dict)"
   ]
  },
  {
   "cell_type": "markdown",
   "metadata": {},
   "source": [
    "Run Inference"
   ]
  },
  {
   "cell_type": "code",
   "execution_count": 8,
   "metadata": {},
   "outputs": [],
   "source": [
    "N2N4M_test_set_predictions = predict(model, test_loader, device=\"cpu\")"
   ]
  },
  {
   "cell_type": "code",
   "execution_count": 9,
   "metadata": {},
   "outputs": [
    {
     "name": "stdout",
     "output_type": "stream",
     "text": [
      "MSE for N2N4M on test set: 4.664849076300921e-06\n"
     ]
    }
   ],
   "source": [
    "loss_func = nn.MSELoss()\n",
    "N2NHD_test_loss = loss_func(\n",
    "    N2N4M_test_set_predictions, torch.from_numpy(y_test.values)\n",
    ").item()\n",
    "print(f\"MSE for N2N4M on test set: {N2NHD_test_loss}\")"
   ]
  },
  {
   "cell_type": "markdown",
   "metadata": {},
   "source": [
    "CoTCAT performance"
   ]
  },
  {
   "cell_type": "code",
   "execution_count": 10,
   "metadata": {},
   "outputs": [],
   "source": [
    "X_test_unstandardised = feature_scaler.inverse_transform(\n",
    "    X_test\n",
    ")  # Back to the original scale\n",
    "X_test_unstandardised = X_test_unstandardised.reshape(\n",
    "    21, -1, len(PLEBANI_WAVELENGTHS)\n",
    ")  # Reshape to be 3D for the cotcat_denoise function"
   ]
  },
  {
   "cell_type": "code",
   "execution_count": 11,
   "metadata": {},
   "outputs": [],
   "source": [
    "cotcat_test_set_predictions = cotcat_denoise(\n",
    "    X_test_unstandardised, wavelengths=PLEBANI_WAVELENGTHS\n",
    ")"
   ]
  },
  {
   "cell_type": "code",
   "execution_count": 12,
   "metadata": {},
   "outputs": [
    {
     "name": "stdout",
     "output_type": "stream",
     "text": [
      "MSE for cotcat on test set: 4.951200574360762e-06\n"
     ]
    }
   ],
   "source": [
    "cotcat_test_set_predictions = cotcat_test_set_predictions.reshape(\n",
    "    -1, 350\n",
    ")  # Reshape to be 2D for the loss function\n",
    "cotcat_test_loss = loss_func(\n",
    "    torch.from_numpy(cotcat_test_set_predictions), torch.from_numpy(y_test.values)\n",
    ").item()\n",
    "print(f\"MSE for cotcat on test set: {cotcat_test_loss}\")"
   ]
<<<<<<< HEAD
  },
  {
   "cell_type": "markdown",
   "metadata": {},
   "source": [
    "Savitsky-Golay Filter performance"
   ]
  },
  {
   "cell_type": "code",
   "execution_count": 14,
   "metadata": {},
   "outputs": [
    {
     "name": "stdout",
     "output_type": "stream",
     "text": [
      "MSE for Savitsky-Golay Filter on test set: 2.7640111863082297e-05\n"
     ]
    }
   ],
   "source": [
    "X_test_unstandardished = X_test_unstandardised.reshape(-1, 350)\n",
    "savgol_predictions = savgol_filter(X_test_unstandardished, 5, 2)\n",
    "savgol_test_loss = loss_func(\n",
    "    torch.from_numpy(savgol_predictions), torch.from_numpy(y_test.values)\n",
    ").item()\n",
    "print(f\"MSE for Savitsky-Golay Filter on test set: {savgol_test_loss}\")"
   ]
  },
  {
   "cell_type": "code",
   "execution_count": null,
   "metadata": {},
   "outputs": [],
   "source": []
=======
>>>>>>> 93e2712c
  }
 ],
 "metadata": {
  "kernelspec": {
   "display_name": "CRISM_env_3",
   "language": "python",
   "name": "python3"
  },
  "language_info": {
   "codemirror_mode": {
    "name": "ipython",
    "version": 3
   },
   "file_extension": ".py",
   "mimetype": "text/x-python",
   "name": "python",
   "nbconvert_exporter": "python",
   "pygments_lexer": "ipython3",
   "version": "3.11.4"
  }
 },
 "nbformat": 4,
 "nbformat_minor": 2
}<|MERGE_RESOLUTION|>--- conflicted
+++ resolved
@@ -292,7 +292,6 @@
     ").item()\n",
     "print(f\"MSE for cotcat on test set: {cotcat_test_loss}\")"
    ]
-<<<<<<< HEAD
   },
   {
    "cell_type": "markdown",
@@ -329,8 +328,6 @@
    "metadata": {},
    "outputs": [],
    "source": []
-=======
->>>>>>> 93e2712c
   }
  ],
  "metadata": {
