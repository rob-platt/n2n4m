## Noise 2 Noise For Mars (N2N4M)
### Official repository for the ICLR ML4RS 2024 paper "Noise2Noise Denoising of CRISM Hyperspectral Data"

#### Abstract
Hyperspectral data acquired by the Compact Reconnaissance Imaging Spectrometer for Mars (CRISM) have allowed for unparalleled mapping of the surface
mineralogy of Mars. Due to sensor degradation over time, a significant portion of the recently acquired data is considered unusable. Here a data-driven model,
Noise2Noise4Mars (N2N4M), is introduced to remove noise from CRISM images. We demonstrate its strong performance on synthetic noise data and CRISM
images, and its impact on downstream classification performance, outperforming the benchmark method on most metrics. This should allow for detailed analysis
for critical sites of interest on the Martian surface, including proposed lander sites.
#### Example image
![alt text](https://github.com/rob-platt/N2N4M/blob/main/docs/ATU0003561F_denoising_example_image.png)
#### Example spectrum
![alt text](https://github.com/rob-platt/N2N4M/blob/main/docs/ATU0003561F_denoising_example_spectrum.png)

#### Introduction

This package uses the N2N4M neural network to denoise [CRISM](http://crism.jhuapl.edu/) L sensor SWIR data.  
The code offers the following functionality:
* Apply the N2N4M model to denoise CRISM data
* Plot static and interactive visualisations of CRISM images and spectra
* Calculate summary parameters
* Ratio images using the HBM of [Plebani et al. (2022)](https://github.com/Banus/crism_ml) [1]
* Read and write CRISM data in .img format, so that denoised images can then be map-projected
* Preprocess data and train the N2N4M model
* Evaluate the performance of the N2N4M model
* The Complement to CRISM Analysis Toolkit (CoTCAT) [2] denoising method has also been implemented for comparison

#### Usage
<<<<<<< HEAD
The package is designed for use in Jupyter Notebooks. It requires python 3.10 or later, and should run on Windows and Linux.
=======
The package is designed for use in Jupyter Notebooks. It requires python >=3.8, currently <3.12, and should run on Windows and Linux.
>>>>>>> 7017e8f6
GPU acceleration is used where available.  
To create a new environment and install the package, run the following commands in the terminal:

```bash
conda create -n n2n4m python=3.11
conda activate n2n4m
pip install -e .
```
If you wish to use the exact environment used to develop the package, you can install the environment from the environment.yml file:
```bash
conda env create -f environment.yml
conda activate n2n4m
pip install -e .
```
The bland pixel dataset from [Plebani et al. (2022)](http://cs.iupui.edu/~mdundar/CRISM.htm) is required to ratio images. This can be downloaded from the link above, and should be placed in the data folder with the following structure:
| data/
| ----/CRISM_ML/
| -------- CRISM_bland_unratioed.mat
The following bash script will do this for you:
```bash
mkdir data
cd data
mkdir CRISM_ML
cd CRISM_ML
wget http://cs.iupui.edu/~mdundar/CRISM/CRISM_bland_unratioed.mat
cd ..
cd ..
```
A detailed explanation of how to use the package is given in the notebooks/[tutorials](https://github.com/rob-platt/N2N4M/tree/main/notebooks/tutorials) folder.

##### Retraining and Evaluation
To retrain an N2N4M model, the following steps are required:
* Download both the mineral and bland pixel datasets from [Plebani et al. (2022)](http://cs.iupui.edu/~mdundar/CRISM.htm). These should be placed in the /data/CRISM_ML folder.
* Download the imagery used for the Plebani et al. (2022) datasets from [MarsSI](https://marssi.univ-lyon1.fr/wiki/Home). The _CAT_corr.img files must be used, but must be renamed to match the original .img filenames. These images should be placed in the /data/raw_mineral_images and /data/raw_bland_images folders respectively.
* Run the bland_dataset_collation.py and mineral_dataset_collation.py scripts in the /scripts folder. This will extract all relevant pixels from the raw images and save them as a single .json file. 
* Run the train.py script in the /scripts folder. This will train the N2N4M model and save the weights in the /data folder.

All of the above steps are also reqeired to run any notebook in notebooks/n2n4m_results. The notebooks in this folder are designed to evaluate the performance of the N2N4M model.

#### Tests
The package includes a test suite that can be run using the following command:
```bash
pytest
```
The tests are designed to be run in the root directory of the package.
All tests except test_io and test_postprocessing should pass. The test_io requires N2N4M/tests/test_io/3561F/ATU0003561F_01_IF168L_TRR3.img to exist. The test_postprocessing requires that file to exist, and the CRISM_ML bland pixel dataset to be in the data/CRISM_ML folder.

#### Licence
This package is released under the MIT licence.

#### Citation
If you use this package, please cite the following paper:
```

@inproceedings{platt_noise2noise4mars,
  title = {{Noise2Noise} {Denoising} of {CRISM} {Hyperspectral} {Data}},
	address = {Vienna, Austria},
	language = {en},
	booktitle = {{ICLR} 2024 {Machine} {Learning} for {Remote} {Sensing} ({ML4RS}) {Workshop}},
	author = {Platt, Robert and Arcucci, Rossella and John, Cedric M},
	month = may,
	year = {2024},
}
```

#### References
1. Plebani E, Ehlmann BL, Leask EK, Fox VK, Dundar MM. A machine learning toolkit for CRISM image analysis. Icarus. 2022 Apr;376:114849.
2. Bultel B, Quantin C, Lozac'h L. Description of CoTCAT (Complement to CRISM Analysis Toolkit). IEEE Journal of Selected Topics in Applied Earth Observations and Remote Sensing. 2015 Jun;8(6):3039-49.
<|MERGE_RESOLUTION|>--- conflicted
+++ resolved
@@ -26,11 +26,7 @@
 * The Complement to CRISM Analysis Toolkit (CoTCAT) [2] denoising method has also been implemented for comparison
 
 #### Usage
-<<<<<<< HEAD
 The package is designed for use in Jupyter Notebooks. It requires python 3.10 or later, and should run on Windows and Linux.
-=======
-The package is designed for use in Jupyter Notebooks. It requires python >=3.8, currently <3.12, and should run on Windows and Linux.
->>>>>>> 7017e8f6
 GPU acceleration is used where available.  
 To create a new environment and install the package, run the following commands in the terminal:
 
